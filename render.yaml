services:
  - type: web
    name: swarm-agents-web
    env: python
    region: oregon
    plan: starter
<<<<<<< HEAD
    buildCommand: pip install -r requirements.txt
    startCommand: gunicorn --bind 0.0.0.0:$PORT --workers 2 --timeout 120 --worker-class eventlet src.main:app
=======
    buildCommand: |
      pip install --upgrade pip
      pip install -r requirements.txt
      python -m compileall src/
    startCommand: gunicorn --bind 0.0.0.0:$PORT --workers 2 --timeout 120 src.main:app
>>>>>>> 8960c459
    healthCheckPath: /health
    autoDeploy: true
    envVars:
      - key: PYTHON_VERSION
        value: 3.11.0
      - key: FLASK_ENV
        value: production
      - key: DEBUG
        value: "False"
      - key: HOST
        value: 0.0.0.0
      - key: PORT
        value: "10000"
      - key: API_TIMEOUT
        value: "30"
      - key: MAX_RETRIES
        value: "3"
      - key: RATE_LIMIT_PER_MINUTE
        value: "60"
      - key: MAX_CONVERSATION_CONTEXT
        value: "20"
      # Database configuration
      - key: DATABASE_URL
        fromDatabase:
          name: swarm-agents-db
          property: connectionString
      - key: DATABASE_POOL_SIZE
        value: "5"
      - key: DATABASE_MAX_OVERFLOW
        value: "10"
      # Redis configuration
      - key: REDIS_URL
        fromService:
          type: redis
          name: swarm-agents-redis
          property: connectionString
<<<<<<< HEAD
      - key: SECRET_KEY
        generateValue: true
      - key: DEBUG
        value: "False"
      - key: HOST
        value: "0.0.0.0"
      - key: API_TIMEOUT
        value: "30"
      - key: MAX_RETRIES
        value: "3"
      - key: RATE_LIMIT_PER_MINUTE
        value: "60"
      - key: MAX_CONVERSATION_CONTEXT
        value: "20"
=======
      - key: REDIS_MAX_CONNECTIONS
        value: "50"
      # Logging and monitoring
      - key: LOG_LEVEL
        value: "INFO"
      - key: SENTRY_DSN
        value: ""
      - key: PROMETHEUS_METRICS_PORT
        value: "9090"
      # Secrets: fill these on the Render dashboard after first deploy
      - key: SECRET_KEY
        value: ""
      - key: OPENROUTER_API_KEY
        value: ""
      - key: SUPERMEMORY_API_KEY
        value: ""
      - key: MAILGUN_API_KEY
        value: ""
      - key: MAILGUN_DOMAIN
        value: ""
      - key: MAILGUN_WEBHOOK_SIGNING_KEY
        value: ""
      - key: MAILGUN_SENDING_KEY
        value: ""
>>>>>>> 8960c459

  - type: redis
    name: swarm-agents-redis
    region: oregon
    plan: starter
<<<<<<< HEAD
=======
    ipAllowList: []  # Only allow internal Render services

databases:
  - name: swarm-agents-db
    databaseName: swarm_agents
    user: swarm_agents_user
    region: oregon
    plan: starter
>>>>>>> 8960c459
<|MERGE_RESOLUTION|>--- conflicted
+++ resolved
@@ -4,16 +4,11 @@
     env: python
     region: oregon
     plan: starter
-<<<<<<< HEAD
-    buildCommand: pip install -r requirements.txt
-    startCommand: gunicorn --bind 0.0.0.0:$PORT --workers 2 --timeout 120 --worker-class eventlet src.main:app
-=======
     buildCommand: |
       pip install --upgrade pip
       pip install -r requirements.txt
       python -m compileall src/
-    startCommand: gunicorn --bind 0.0.0.0:$PORT --workers 2 --timeout 120 src.main:app
->>>>>>> 8960c459
+    startCommand: gunicorn --bind 0.0.0.0:$PORT --workers 2 --timeout 120 --worker-class eventlet src.main:app
     healthCheckPath: /health
     autoDeploy: true
     envVars:
@@ -50,22 +45,6 @@
           type: redis
           name: swarm-agents-redis
           property: connectionString
-<<<<<<< HEAD
-      - key: SECRET_KEY
-        generateValue: true
-      - key: DEBUG
-        value: "False"
-      - key: HOST
-        value: "0.0.0.0"
-      - key: API_TIMEOUT
-        value: "30"
-      - key: MAX_RETRIES
-        value: "3"
-      - key: RATE_LIMIT_PER_MINUTE
-        value: "60"
-      - key: MAX_CONVERSATION_CONTEXT
-        value: "20"
-=======
       - key: REDIS_MAX_CONNECTIONS
         value: "50"
       # Logging and monitoring
@@ -77,7 +56,7 @@
         value: "9090"
       # Secrets: fill these on the Render dashboard after first deploy
       - key: SECRET_KEY
-        value: ""
+        generateValue: true
       - key: OPENROUTER_API_KEY
         value: ""
       - key: SUPERMEMORY_API_KEY
@@ -90,14 +69,11 @@
         value: ""
       - key: MAILGUN_SENDING_KEY
         value: ""
->>>>>>> 8960c459
 
   - type: redis
     name: swarm-agents-redis
     region: oregon
     plan: starter
-<<<<<<< HEAD
-=======
     ipAllowList: []  # Only allow internal Render services
 
 databases:
@@ -106,4 +82,3 @@
     user: swarm_agents_user
     region: oregon
     plan: starter
->>>>>>> 8960c459
